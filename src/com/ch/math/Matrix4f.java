package com.ch.math;

<<<<<<< HEAD
/**
 * represents a 4x4 matrix and provides various methods for manipulating it, including
 * setting and getting individual elements, transforming vectors, and multiplying
 * with another matrix. It also provides an array of floats to represent the matrix
 * data and methods to get or set specific elements of the matrix.
 */
=======
>>>>>>> 0aa74b03
public class Matrix4f {
	
	private float[][] data;

	public Matrix4f() {
		data = new float[4][4];
	}

<<<<<<< HEAD
	/**
	 * sets all elements of a Matrix4f object to identity values, i.e., elements are equal
	 * to their own row and column sums.
	 * 
	 * @returns a matrix with all elements initialized to their identity values.
	 * 
	 * 	- The `data` array is a 4D matrix with dimensions [width, height, depth, channels],
	 * where each element is a floating-point value representing a component of the matrix.
	 * 	- Each dimension of the matrix contains values that are either 1 or 0, indicating
	 * whether the corresponding component is set to its default value (0) or not (1).
	 * 	- The matrix has no translation, rotation, or scaling components, as these have
	 * been initialized to their default values.
	 * 	- The matrix is in the identity transformation group, meaning that it does not
	 * change the position or orientation of any point in space.
	 */
=======
>>>>>>> 0aa74b03
	public Matrix4f initIdentity() {
		data[0][0] = 1;
		data[0][1] = 0;
		data[0][2] = 0;
		data[0][3] = 0;
		data[1][0] = 0;
		data[1][1] = 1;
		data[1][2] = 0;
		data[1][3] = 0;
		data[2][0] = 0;
		data[2][1] = 0;
		data[2][2] = 1;
		data[2][3] = 0;
		data[3][0] = 0;
		data[3][1] = 0;
		data[3][2] = 0;
		data[3][3] = 1;

		return this;
	}

<<<<<<< HEAD
	/**
	 * initializes a matrix with translation coordinates x, y, and z. It sets the
	 * corresponding elements of the matrix to the appropriate values and returns the
	 * modified matrix.
	 * 
	 * @param x 3D translation vector component along the x-axis.
	 * 
	 * @param y 2nd element of the translation vector, which is added to the upper-left
	 * corner of the matrix's data array.
	 * 
	 * @param z 3rd dimension of the translation vector, which is added to the current
	 * position of the matrix.
	 * 
	 * @returns a reference to the original matrix object, which has been modified to
	 * represent the translation.
	 * 
	 * 	- The `Matrix4f` object is returned as the output, which represents a 4x4 homogeneous
	 * transformation matrix.
	 * 	- The elements of the matrix are set to specific values based on the input
	 * parameters `x`, `y`, and `z`.
	 * 	- The matrix data structure consists of four rows and four columns, with each
	 * element representing a component of the transformation matrix.
	 * 	- The matrix is initialized with the identity matrix, with the exception of the
	 * last row and column, which are set to the input values `x`, `y`, and `z` respectively.
	 */
=======
>>>>>>> 0aa74b03
	public Matrix4f initTranslation(float x, float y, float z) {
//        x = -x;
		data[0][0] = 1;
		data[0][1] = 0;
		data[0][2] = 0;
		data[0][3] = x;
		data[1][0] = 0;
		data[1][1] = 1;
		data[1][2] = 0;
		data[1][3] = y;
		data[2][0] = 0;
		data[2][1] = 0;
		data[2][2] = 1;
		data[2][3] = z;
		data[3][0] = 0;
		data[3][1] = 0;
		data[3][2] = 0;
		data[3][3] = 1;

		return this;
	}

<<<<<<< HEAD
	/**
	 * creates a rotation matrix based on three Euler angles (x, y, z) and returns the
	 * resulting rotation matrix as a new Matrix4f object.
	 * 
	 * @param x azimuth angle of rotation, which is used to calculate the rotation matrix
	 * for the x-axis.
	 * 
	 * @param y 2D rotation angle around the z-axis, which is used to calculate the
	 * rotation matrix rz.
	 * 
	 * @param z 3D rotation axis around the z-axis, which is used to create a rotation
	 * matrix by multiplying it with other rotation matrices.
	 * 
	 * @returns a new `Matrix4f` object representing the rotation matrix based on the
	 * provided angles.
	 * 
	 * 	- The `data` field is an instance of `Matrix4f`, which represents a 4x4 homogeneous
	 * transformation matrix.
	 * 	- The elements of the matrix represent the rotation and scaling components of the
	 * overall transformation.
	 * 	- The matrices `rx`, `ry`, and `rz` are created by rotating the origin around the
	 * x, y, and z axes, respectively.
	 * 	- The `mul()` method is used to multiply the matrices element-wise, resulting in
	 * a 4x4 matrix that represents the combined rotation and scaling.
	 * 	- The `getData()` method is used to retrieve the elements of the resulting matrix
	 * as a flattened array.
	 * 
	 * In summary, the `initRotation` function returns a transformed matrix that represents
	 * the result of rotating the origin around three axes by a specified amount, followed
	 * by a scaling transformation.
	 */
=======
>>>>>>> 0aa74b03
	public Matrix4f initRotation(float x, float y, float z) {
		Matrix4f rx = new Matrix4f();
		Matrix4f ry = new Matrix4f();
		Matrix4f rz = new Matrix4f();

		x = (float) Math.toRadians(x);
		y = (float) Math.toRadians(y);
		z = (float) Math.toRadians(z);

		rz.data[0][0] = (float) Math.cos(z);
		rz.data[0][1] = -(float) Math.sin(z);
		rz.data[0][2] = 0;
		rz.data[0][3] = 0;
		rz.data[1][0] = (float) Math.sin(z);
		rz.data[1][1] = (float) Math.cos(z);
		rz.data[1][2] = 0;
		rz.data[1][3] = 0;
		rz.data[2][0] = 0;
		rz.data[2][1] = 0;
		rz.data[2][2] = 1;
		rz.data[2][3] = 0;
		rz.data[3][0] = 0;
		rz.data[3][1] = 0;
		rz.data[3][2] = 0;
		rz.data[3][3] = 1;

		rx.data[0][0] = 1;
		rx.data[0][1] = 0;
		rx.data[0][2] = 0;
		rx.data[0][3] = 0;
		rx.data[1][0] = 0;
		rx.data[1][1] = (float) Math.cos(x);
		rx.data[1][2] = -(float) Math.sin(x);
		rx.data[1][3] = 0;
		rx.data[2][0] = 0;
		rx.data[2][1] = (float) Math.sin(x);
		rx.data[2][2] = (float) Math.cos(x);
		rx.data[2][3] = 0;
		rx.data[3][0] = 0;
		rx.data[3][1] = 0;
		rx.data[3][2] = 0;
		rx.data[3][3] = 1;

		ry.data[0][0] = (float) Math.cos(y);
		ry.data[0][1] = 0;
		ry.data[0][2] = -(float) Math.sin(y);
		ry.data[0][3] = 0;
		ry.data[1][0] = 0;
		ry.data[1][1] = 1;
		ry.data[1][2] = 0;
		ry.data[1][3] = 0;
		ry.data[2][0] = (float) Math.sin(y);
		ry.data[2][1] = 0;
		ry.data[2][2] = (float) Math.cos(y);
		ry.data[2][3] = 0;
		ry.data[3][0] = 0;
		ry.data[3][1] = 0;
		ry.data[3][2] = 0;
		ry.data[3][3] = 1;

		data = rz.mul(ry.mul(rx)).getData();

		return this;
	}

<<<<<<< HEAD
	/**
	 * sets the scale factors for a matrix, by setting the corresponding elements of the
	 * matrix to the input values x, y, and z.
	 * 
	 * @param x 2D scaling factor for the x-axis of the matrix.
	 * 
	 * @param y 2nd component of the scaling vector, which is applied to the matrix's 2nd
	 * row.
	 * 
	 * @param z 2nd dimension of the scale factor for the matrix, which is multiplied by
	 * the corresponding element in the matrix to transform the coordinate system.
	 * 
	 * @returns a reference to the original matrix.
	 * 
	 * The returned object is a `Matrix4f` instance, indicating that it is a 4x4 matrix
	 * with floating-point elements.
	 * 
	 * The `data` array of the returned matrix contains the scale factors for each
	 * dimension, where the first element represents the x-axis, the second element
	 * represents the y-axis, and the third element represents the z-axis. Each element
	 * is a single float value representing the scaling factor for that axis.
	 * 
	 * Therefore, the returned matrix will have the same values as the input matrix, but
	 * with the x, y, and z scales updated to the specified values.
	 */
=======
>>>>>>> 0aa74b03
	public Matrix4f initScale(float x, float y, float z) {
		data[0][0] = x;
		data[0][1] = 0;
		data[0][2] = 0;
		data[0][3] = 0;
		data[1][0] = 0;
		data[1][1] = y;
		data[1][2] = 0;
		data[1][3] = 0;
		data[2][0] = 0;
		data[2][1] = 0;
		data[2][2] = z;
		data[2][3] = 0;
		data[3][0] = 0;
		data[3][1] = 0;
		data[3][2] = 0;
		data[3][3] = 1;

		return this;
	}

<<<<<<< HEAD
	/**
	 * initializes a matrix for perspective projection, setting the proper values for the
	 * view volume, aspect ratio, near and far distances, and resulting matrices.
	 * 
	 * @param fov field of view of the camera, which determines the aspect ratio of the
	 * projection matrix and affects the scaling of the view volume.
	 * 
	 * @param aspectRatio 2D aspect ratio of the viewport, which is used to scale the
	 * horizontal and vertical dimensions of the projection matrix.
	 * 
	 * @param zNear near clipping plane of the perspective projection, which determines
	 * the distance from the viewer at which objects appear to be part of the scene.
	 * 
	 * @param zFar 2D perspective's far clipping plane distance, which determines the
	 * range of depth values that are visible and affects the rendering result.
	 * 
	 * @returns a `Matrix4f` object that represents a perspective projection matrix.
	 * 
	 * 	- `data`: This is an array of 16 float values that represent the components of a
	 * 4x4 matrix.
	 * 	- `tanHalfFOV`: This variable represents the tangent of half of the field of view
	 * in radians.
	 * 	- `aspectRatio`: This variable represents the aspect ratio of the viewport.
	 * 	- `zNear`: This variable represents the near plane distance in the perspective projection.
	 * 	- `zFar`: This variable represents the far plane distance in the perspective projection.
	 * 
	 * The properties of the returned matrix include:
	 * 
	 * 	- The matrix has a 4x4 size, with 16 float values representing its components.
	 * 	- The matrix is initialized with values that represent the perspective projection
	 * transformation for a given field of view, aspect ratio, near plane distance, and
	 * far plane distance.
	 * 	- The matrix can be used to transform 3D points into the perspective projection
	 * space.
	 */
=======
>>>>>>> 0aa74b03
	public Matrix4f initPerspective(float fov, float aspectRatio, float zNear, float zFar) {
		float tanHalfFOV = (float) Math.tan(Math.toRadians(fov) / 2);
		float zRange = zNear - zFar;

		data[0][0] = 1.0f / (tanHalfFOV * aspectRatio);
		data[0][1] = 0;
		data[0][2] = 0;
		data[0][3] = 0;
		data[1][0] = 0;
		data[1][1] = 1.0f / tanHalfFOV;
		data[1][2] = 0;
		data[1][3] = 0;
		data[2][0] = 0;
		data[2][1] = 0;
		data[2][2] = (-zNear - zFar) / zRange;
		data[2][3] = 2 * zFar * zNear / zRange;
		data[3][0] = 0;
		data[3][1] = 0;
		data[3][2] = 1;
		data[3][3] = 0;

		return this;
	}

<<<<<<< HEAD
	/**
	 * initializes a matrix representing an orthographic projection, where the near and
	 * far planes are separated by a distance `depth`, and the left, right, bottom, and
	 * top edges are separated by distances `width`, `height`, and `near`, respectively.
	 * 
	 * @param left left edge of the orthographic projection in the x-axis.
	 * 
	 * @param right right edge of the orthographic projection, which is used to compute
	 * the scaling factors for the matrix.
	 * 
	 * @param bottom 2D distance from the top of the image, and is used to calculate the
	 * z-coordinate of each pixel in the resulting orthographic projection.
	 * 
	 * @param top 2D coordinate of the top edge of the orthographic projection, which is
	 * used to compute the values for the matrix elements in the Y dimension.
	 * 
	 * @param near near clipping plane of the orthographic projection, and it is used to
	 * calculate the values of the matrix elements related to the near plane.
	 * 
	 * @param far 3D far clip plane, which determines how much of the scene beyond the
	 * near clip plane is visible and can be rendered.
	 * 
	 * @returns a reference to the same Matrix4f object.
	 * 
	 * 	- The matrix data is stored in a 4x4 array, with each element representing a
	 * linear transformation component.
	 * 	- The elements of the matrix are computed based on the input parameters, such as
	 * the aspect ratio of the image and the near and far clipping planes.
	 * 	- The matrix is a orthographic projection matrix, which means it maps all points
	 * in the 3D space to their corresponding 2D positions on the image plane.
	 * 	- The matrix has a determinant of 1, indicating that it is an invertible matrix.
	 * 	- The matrix has no shear or rotation components, only scaling and translation components.
	 * 
	 * In summary, the `initOrthographic` function returns an orthographic projection
	 * matrix that can be used to transform 3D points into their corresponding 2D image
	 * coordinates.
	 */
=======
>>>>>>> 0aa74b03
	public Matrix4f initOrthographic(float left, float right, float bottom, float top, float near, float far) {
		float width = right - left;
		float height = top - bottom;
		float depth = far - near;

		data[0][0] = 2 / width;
		data[0][1] = 0;
		data[0][2] = 0;
		data[0][3] = -(right + left) / width;
		data[1][0] = 0;
		data[1][1] = 2 / height;
		data[1][2] = 0;
		data[1][3] = -(top + bottom) / height;
		data[2][0] = 0;
		data[2][1] = 0;
		data[2][2] = -2 / depth;
		data[2][3] = -(far + near) / depth;
		data[3][0] = 0;
		data[3][1] = 0;
		data[3][2] = 0;
		data[3][3] = 1;

		return this;
	}

<<<<<<< HEAD
	/**
	 * initializes a rotation matrix from three vectors: forward, up, and a cross product
	 * of two of these vectors. The resulting rotation matrix is returned.
	 * 
	 * @param forward 3D direction of rotation.
	 * 
	 * 	- `forward` is a vector in 3D space with a length of 3 elements (x, y, z).
	 * 	- The x, y, and z components of `forward` represent the direction of the forward
	 * vector.
	 * 	- `forward` is normalized, meaning that its length is equal to 1.
	 * 	- `forward` has no explicit attributes beyond its magnitude and direction.
	 * 
	 * @param up 3D direction perpendicular to the forward direction, which is used to
	 * compute the rotation matrix.
	 * 
	 * 	- `up`: A vector representing the upward direction in the 3D space. It is a
	 * normalized vector with magnitude equal to 1.
	 * 	- `normalized`: The vector is scaled so that its magnitude is equal to 1, which
	 * means that it has been divided by its magnitude without changing its direction.
	 * This property ensures that the vector has the same direction as the original upward
	 * vector.
	 * 
	 * @returns a matrix representation of a rotation transformation based on the provided
	 * forward and up vectors.
	 * 
	 * The returned output is a `Matrix4f` object that represents a rotation matrix. The
	 * matrix has three columns representing the x, y, and z rotations, respectively.
	 * These rotations are calculated using the input vectors `forward` and `up`, which
	 * represent the forward direction and the upward direction of the rotation, respectively.
	 * 
	 * The matrix is initialized with the values computed from the cross products of the
	 * input vectors. Specifically, the x-axis rotation is given by the vector `(f.x,
	 * f.y, 0, 0)`, where `f` is the normalized forward vector. The y-axis rotation is
	 * given by the vector `(0, f.y, 0, 0)`, and the z-axis rotation is given by the
	 * vector `(0, 0, f.z, 0)`. Finally, the rotation matrix includes the cross product
	 * of the two input vectors, which represents the roll angle of the rotation.
	 * 
	 * In summary, the `initRotation` function returns a rotation matrix that can be used
	 * to represent a 3D rotation in a 4D space. The matrix has three columns representing
	 * the x, y, and z rotations, respectively, and is initialized using the cross products
	 * of the input vectors `forward` and `up`.
	 */
=======
>>>>>>> 0aa74b03
	public Matrix4f initRotation(Vector3f forward, Vector3f up) {
		Vector3f f = forward.normalized();

		Vector3f r = up.normalized();
		r = r.cross(f);

		Vector3f u = f.cross(r);

		return initRotation(f, u, r);
	}

<<<<<<< HEAD
	/**
	 * initializes a rotation matrix based on three vectors: `forward`, `right`, and `up`.
	 * It sets the elements of the matrix to the corresponding components of the vectors.
	 * 
	 * @param forward 3D direction in which the rotation will be applied, and its value
	 * is used to set the x, y, and z components of the rotation matrix's data array.
	 * 
	 * 	- `forward` is a `Vector3f` object that represents a 3D vector with its x, y, and
	 * z components.
	 * 	- It has three components: `x`, `y`, and `z`, which correspond to the coordinates
	 * of the forward direction in 3D space.
	 * 
	 * @param up 3D direction of the up vector, which is used to initialize the upper
	 * triangular matrix of the rotation matrix.
	 * 
	 * 	- `up`: A `Vector3f` object representing the upward direction in 3D space. It has
	 * three attributes: `x`, `y`, and `z`, which represent the coordinates of the up
	 * vector in the local reference frame of the matrix.
	 * 
	 * @param right 3D rightward direction of the rotation, which is used to initialize
	 * the components of the rotation matrix.
	 * 
	 * 	- `r.getX()` returns the x-component of the right vector.
	 * 	- `r.getY()` returns the y-component of the right vector.
	 * 	- `r.getZ()` returns the z-component of the right vector.
	 * 
	 * Therefore, `data[0][0] = r.getX(); data[0][1] = r.getY(); data[0][2] = r.getZ();`
	 * sets the x, y, and z components of the rotation matrix to the corresponding values
	 * of the right vector.
	 * 
	 * Similarly, `data[1][0] = u.getX(); data[1][1] = u.getY(); data[1][2] = u.getZ();`
	 * sets the x, y, and z components of the rotation matrix to the corresponding values
	 * of the up vector.
	 * 
	 * Finally, `data[2][0] = f.getX(); data[2][1] = f.getY(); data[2][2] = f.getZ();`
	 * sets the x, y, and z components of the rotation matrix to the corresponding values
	 * of the forward vector.
	 * 
	 * @returns a `Matrix4f` object representing a rotation matrix.
	 * 
	 * 	- `data`: This is an array of type `float[]`, where each element represents a
	 * component of the rotation matrix. The length of the array is 4, corresponding to
	 * the 4 dimensions of a 4D vector.
	 * 	- `this`: This refers to the `Matrix4f` object that was passed as a parameter to
	 * the function. It is returned unchanged as part of the output.
	 */
=======
>>>>>>> 0aa74b03
	public Matrix4f initRotation(Vector3f forward, Vector3f up, Vector3f right) {
		Vector3f f = forward;
		Vector3f r = right;
		Vector3f u = up;

		data[0][0] = r.getX();
		data[0][1] = r.getY();
		data[0][2] = r.getZ();
		data[0][3] = 0;
		data[1][0] = u.getX();
		data[1][1] = u.getY();
		data[1][2] = u.getZ();
		data[1][3] = 0;
		data[2][0] = f.getX();
		data[2][1] = f.getY();
		data[2][2] = f.getZ();
		data[2][3] = 0;
		data[3][0] = 0;
		data[3][1] = 0;
		data[3][2] = 0;
		data[3][3] = 1;

		return this;
	}

<<<<<<< HEAD
	/**
	 * takes a `Vector3f` object `r` as input and returns a new `Vector3f` object with
	 * the result of multiplying each component of `r` by the corresponding components
	 * of a 3x3 matrix `data`.
	 * 
	 * @param r 3D transformation to be applied to the output vector.
	 * 
	 * 	- `r.getX()` and `r.getY()` represent the x- and y-coordinates of the input vector,
	 * respectively.
	 * 	- `r.getZ()` represents the z-coordinate of the input vector.
	 * 	- `data[0][0]`, `data[0][1]`, `data[0][2]`, and `data[0][3]` are values that make
	 * up the output vector.
	 * 	- `data[1][0]`, `data[1][1]`, `data[1][2]`, and `data[1][3]` are additional values
	 * that make up the output vector.
	 * 	- `data[2][0]`, `data[2][1]`, `data[2][2]`, and `data[2][3]` are even more values
	 * that contribute to the final output vector.
	 * 
	 * @returns a new `Vector3f` instance with the result of multiplying each element of
	 * the input `r` vector by corresponding elements of a pre-defined data array, and
	 * then adding the results.
	 * 
	 * 	- The return type is a Vector3f object, which represents a 3D vector with float
	 * values for x, y, and z components.
	 * 	- Each component of the returned vector is calculated by multiplying the corresponding
	 * element in the input vector (represented by `r`) by a specific value from the input
	 * data array (`data`), followed by adding the result to the corresponding component
	 * of the output vector.
	 * 	- The input data array has 4 elements, each representing a different component
	 * of the output vector.
	 * 	- The returned vector has 3 components, representing the x, y, and z coordinates
	 * of the transformed vector.
	 */
=======
>>>>>>> 0aa74b03
	public Vector3f transform(Vector3f r) {
		return new Vector3f(data[0][0] * r.getX() + data[0][1] * r.getY() + data[0][2] * r.getZ() + data[0][3], data[1][0] * r.getX() + data[1][1] * r.getY() + data[1][2]
				* r.getZ() + data[1][3], data[2][0] * r.getX() + data[2][1] * r.getY() + data[2][2] * r.getZ() + data[2][3]);
	}


<<<<<<< HEAD
	/**
	 * multiplies a matrix by another matrix, element-wise multiplying corresponding
	 * elements and storing the result in a new matrix.
	 * 
	 * @param r 4x4 matrix to be multiplied with the current matrix, resulting in the new
	 * matrix being returned in the `res` output parameter.
	 * 
	 * `Matrix4f r`: This is a floating-point matrix with 4 rows and 4 columns, representing
	 * a transformation matrix in 3D space. The matrix elements are represented by 4
	 * doubles, which are multiplied element-wise with the corresponding elements of the
	 * input matrix `data`.
	 * 
	 * @returns a matrix that represents the product of two 4x4 matrices.
	 * 
	 * 	- The returned value is a `Matrix4f` instance, representing the matrix product
	 * of the input matrices.
	 * 	- The elements of the resulting matrix are calculated by multiplying corresponding
	 * elements of the input matrices and summing them up.
	 * 	- The resulting matrix has the same dimensions as the input matrices.
	 */
=======
>>>>>>> 0aa74b03
	public Matrix4f mul(Matrix4f r) {
		Matrix4f res = new Matrix4f();

		for (int i = 0; i < 4; i++) {
			for (int j = 0; j < 4; j++) {
				res.set(i, j, data[i][0] * r.get(0, j) + data[i][1] * r.get(1, j) + data[i][2] * r.get(2, j) + data[i][3] * r.get(3, j));
			}
		}

		return res;
	}

<<<<<<< HEAD
	/**
	 * returns an array of arrays, where each inner array represents a 4x4 matrix,
	 * containing the values of the `data` array at the specified indices.
	 * 
	 * @returns an array of arrays of floating-point numbers.
	 */
=======
>>>>>>> 0aa74b03
	public float[][] getData() {
		float[][] res = new float[4][4];

		for (int i = 0; i < 4; i++)
			for (int j = 0; j < 4; j++)
				res[i][j] = data[i][j];

		return res;
	}
	
<<<<<<< HEAD
	/**
	 * returns an array of floats representing the linear data at each point in a
	 * two-dimensional space.
	 * 
	 * @returns an array of 12 floats, representing the linear data for a 3x3 matrix.
	 */
=======
>>>>>>> 0aa74b03
	public float[] getLinearData() {
		return new float[] {
			data[0][0],
			data[1][0],
			data[2][0],
			data[3][0],
			data[0][1],
			data[1][1],
			data[2][1],
			data[3][1],
			data[0][2],
			data[1][2],
			data[2][2],
			data[3][2],
			data[0][3],
			data[1][3],
			data[2][3],
			data[3][3],
		};
	}


<<<<<<< HEAD
	/**
	 * retrieves a value from a two-dimensional array `data`. The value is located at
	 * position `(x, y)` and is returned as a `float` variable.
	 * 
	 * @param x 0-based index of a cell in the 2D array `data`.
	 * 
	 * @param y 2nd dimension of the data array that is being accessed by the function.
	 * 
	 * @returns a floating-point value representing the value at the specified position
	 * in a 2D array.
	 */
=======
>>>>>>> 0aa74b03
	public float get(int x, int y) {
		return data[x][y];
	}

<<<<<<< HEAD
	/**
	 * sets the value of a field named `data`.
	 * 
	 * @param data 2D array of float values that are to be stored as the value of the
	 * class instance field `data`.
	 * 
	 * 	- It is an array of arrays, where each inner array represents a matrix in the
	 * problem domain.
	 * 	- The size of the outer array corresponds to the number of matrices in the problem
	 * domain.
	 * 	- Each inner array has a length equal to the number of rows in the matrix, and
	 * contains values representing the elements of the matrix.
	 */
=======
>>>>>>> 0aa74b03
	public void SetM(float[][] data) {
		this.data = data;
	}

<<<<<<< HEAD
	/**
	 * sets a value to an element at a specific position in a two-dimensional array.
	 * 
	 * @param x 0-based index of the row in the two-dimensional data array that contains
	 * the element to be set.
	 * 
	 * @param y 2nd dimension of the data array being modified by the function.
	 * 
	 * @param value 3D coordinate's value that will be stored at the specified position
	 * in the data array.
	 */
=======
>>>>>>> 0aa74b03
	public void set(int x, int y, float value) {
		data[x][y] = value;
	}

<<<<<<< HEAD
	/**
	 * transposes a given matrix by swapping rows and columns, then assigns the resulting
	 * matrix to the function's own `data` field.
	 */
=======
>>>>>>> 0aa74b03
	public void transposeSelf() {
		float[][] tr = new float[4][4];
		for (int i = 0; i < 4; i++)
			for (int j = 0; j < 4; j++)
				tr[i][j] = data[j][i];
		this.data = tr;
	}
	
}<|MERGE_RESOLUTION|>--- conflicted
+++ resolved
@@ -1,14 +1,11 @@
 package com.ch.math;
 
-<<<<<<< HEAD
 /**
  * represents a 4x4 matrix and provides various methods for manipulating it, including
  * setting and getting individual elements, transforming vectors, and multiplying
  * with another matrix. It also provides an array of floats to represent the matrix
  * data and methods to get or set specific elements of the matrix.
  */
-=======
->>>>>>> 0aa74b03
 public class Matrix4f {
 	
 	private float[][] data;
@@ -16,8 +13,6 @@
 	public Matrix4f() {
 		data = new float[4][4];
 	}
-
-<<<<<<< HEAD
 	/**
 	 * sets all elements of a Matrix4f object to identity values, i.e., elements are equal
 	 * to their own row and column sums.
@@ -33,8 +28,6 @@
 	 * 	- The matrix is in the identity transformation group, meaning that it does not
 	 * change the position or orientation of any point in space.
 	 */
-=======
->>>>>>> 0aa74b03
 	public Matrix4f initIdentity() {
 		data[0][0] = 1;
 		data[0][1] = 0;
@@ -56,7 +49,6 @@
 		return this;
 	}
 
-<<<<<<< HEAD
 	/**
 	 * initializes a matrix with translation coordinates x, y, and z. It sets the
 	 * corresponding elements of the matrix to the appropriate values and returns the
@@ -82,8 +74,6 @@
 	 * 	- The matrix is initialized with the identity matrix, with the exception of the
 	 * last row and column, which are set to the input values `x`, `y`, and `z` respectively.
 	 */
-=======
->>>>>>> 0aa74b03
 	public Matrix4f initTranslation(float x, float y, float z) {
 //        x = -x;
 		data[0][0] = 1;
@@ -106,7 +96,6 @@
 		return this;
 	}
 
-<<<<<<< HEAD
 	/**
 	 * creates a rotation matrix based on three Euler angles (x, y, z) and returns the
 	 * resulting rotation matrix as a new Matrix4f object.
@@ -138,8 +127,6 @@
 	 * the result of rotating the origin around three axes by a specified amount, followed
 	 * by a scaling transformation.
 	 */
-=======
->>>>>>> 0aa74b03
 	public Matrix4f initRotation(float x, float y, float z) {
 		Matrix4f rx = new Matrix4f();
 		Matrix4f ry = new Matrix4f();
@@ -204,8 +191,6 @@
 
 		return this;
 	}
-
-<<<<<<< HEAD
 	/**
 	 * sets the scale factors for a matrix, by setting the corresponding elements of the
 	 * matrix to the input values x, y, and z.
@@ -231,8 +216,6 @@
 	 * Therefore, the returned matrix will have the same values as the input matrix, but
 	 * with the x, y, and z scales updated to the specified values.
 	 */
-=======
->>>>>>> 0aa74b03
 	public Matrix4f initScale(float x, float y, float z) {
 		data[0][0] = x;
 		data[0][1] = 0;
@@ -253,8 +236,6 @@
 
 		return this;
 	}
-
-<<<<<<< HEAD
 	/**
 	 * initializes a matrix for perspective projection, setting the proper values for the
 	 * view volume, aspect ratio, near and far distances, and resulting matrices.
@@ -290,8 +271,6 @@
 	 * 	- The matrix can be used to transform 3D points into the perspective projection
 	 * space.
 	 */
-=======
->>>>>>> 0aa74b03
 	public Matrix4f initPerspective(float fov, float aspectRatio, float zNear, float zFar) {
 		float tanHalfFOV = (float) Math.tan(Math.toRadians(fov) / 2);
 		float zRange = zNear - zFar;
@@ -316,7 +295,6 @@
 		return this;
 	}
 
-<<<<<<< HEAD
 	/**
 	 * initializes a matrix representing an orthographic projection, where the near and
 	 * far planes are separated by a distance `depth`, and the left, right, bottom, and
@@ -354,8 +332,6 @@
 	 * matrix that can be used to transform 3D points into their corresponding 2D image
 	 * coordinates.
 	 */
-=======
->>>>>>> 0aa74b03
 	public Matrix4f initOrthographic(float left, float right, float bottom, float top, float near, float far) {
 		float width = right - left;
 		float height = top - bottom;
@@ -381,7 +357,6 @@
 		return this;
 	}
 
-<<<<<<< HEAD
 	/**
 	 * initializes a rotation matrix from three vectors: forward, up, and a cross product
 	 * of two of these vectors. The resulting rotation matrix is returned.
@@ -424,8 +399,6 @@
 	 * the x, y, and z rotations, respectively, and is initialized using the cross products
 	 * of the input vectors `forward` and `up`.
 	 */
-=======
->>>>>>> 0aa74b03
 	public Matrix4f initRotation(Vector3f forward, Vector3f up) {
 		Vector3f f = forward.normalized();
 
@@ -437,7 +410,6 @@
 		return initRotation(f, u, r);
 	}
 
-<<<<<<< HEAD
 	/**
 	 * initializes a rotation matrix based on three vectors: `forward`, `right`, and `up`.
 	 * It sets the elements of the matrix to the corresponding components of the vectors.
@@ -484,8 +456,6 @@
 	 * 	- `this`: This refers to the `Matrix4f` object that was passed as a parameter to
 	 * the function. It is returned unchanged as part of the output.
 	 */
-=======
->>>>>>> 0aa74b03
 	public Matrix4f initRotation(Vector3f forward, Vector3f up, Vector3f right) {
 		Vector3f f = forward;
 		Vector3f r = right;
@@ -511,7 +481,6 @@
 		return this;
 	}
 
-<<<<<<< HEAD
 	/**
 	 * takes a `Vector3f` object `r` as input and returns a new `Vector3f` object with
 	 * the result of multiplying each component of `r` by the corresponding components
@@ -544,15 +513,12 @@
 	 * 	- The returned vector has 3 components, representing the x, y, and z coordinates
 	 * of the transformed vector.
 	 */
-=======
->>>>>>> 0aa74b03
 	public Vector3f transform(Vector3f r) {
 		return new Vector3f(data[0][0] * r.getX() + data[0][1] * r.getY() + data[0][2] * r.getZ() + data[0][3], data[1][0] * r.getX() + data[1][1] * r.getY() + data[1][2]
 				* r.getZ() + data[1][3], data[2][0] * r.getX() + data[2][1] * r.getY() + data[2][2] * r.getZ() + data[2][3]);
 	}
 
 
-<<<<<<< HEAD
 	/**
 	 * multiplies a matrix by another matrix, element-wise multiplying corresponding
 	 * elements and storing the result in a new matrix.
@@ -573,8 +539,6 @@
 	 * elements of the input matrices and summing them up.
 	 * 	- The resulting matrix has the same dimensions as the input matrices.
 	 */
-=======
->>>>>>> 0aa74b03
 	public Matrix4f mul(Matrix4f r) {
 		Matrix4f res = new Matrix4f();
 
@@ -586,16 +550,12 @@
 
 		return res;
 	}
-
-<<<<<<< HEAD
 	/**
 	 * returns an array of arrays, where each inner array represents a 4x4 matrix,
 	 * containing the values of the `data` array at the specified indices.
 	 * 
 	 * @returns an array of arrays of floating-point numbers.
 	 */
-=======
->>>>>>> 0aa74b03
 	public float[][] getData() {
 		float[][] res = new float[4][4];
 
@@ -606,15 +566,12 @@
 		return res;
 	}
 	
-<<<<<<< HEAD
 	/**
 	 * returns an array of floats representing the linear data at each point in a
 	 * two-dimensional space.
 	 * 
 	 * @returns an array of 12 floats, representing the linear data for a 3x3 matrix.
 	 */
-=======
->>>>>>> 0aa74b03
 	public float[] getLinearData() {
 		return new float[] {
 			data[0][0],
@@ -637,7 +594,6 @@
 	}
 
 
-<<<<<<< HEAD
 	/**
 	 * retrieves a value from a two-dimensional array `data`. The value is located at
 	 * position `(x, y)` and is returned as a `float` variable.
@@ -649,13 +605,9 @@
 	 * @returns a floating-point value representing the value at the specified position
 	 * in a 2D array.
 	 */
-=======
->>>>>>> 0aa74b03
 	public float get(int x, int y) {
 		return data[x][y];
 	}
-
-<<<<<<< HEAD
 	/**
 	 * sets the value of a field named `data`.
 	 * 
@@ -669,13 +621,9 @@
 	 * 	- Each inner array has a length equal to the number of rows in the matrix, and
 	 * contains values representing the elements of the matrix.
 	 */
-=======
->>>>>>> 0aa74b03
 	public void SetM(float[][] data) {
 		this.data = data;
 	}
-
-<<<<<<< HEAD
 	/**
 	 * sets a value to an element at a specific position in a two-dimensional array.
 	 * 
@@ -687,19 +635,14 @@
 	 * @param value 3D coordinate's value that will be stored at the specified position
 	 * in the data array.
 	 */
-=======
->>>>>>> 0aa74b03
 	public void set(int x, int y, float value) {
 		data[x][y] = value;
 	}
 
-<<<<<<< HEAD
 	/**
 	 * transposes a given matrix by swapping rows and columns, then assigns the resulting
 	 * matrix to the function's own `data` field.
 	 */
-=======
->>>>>>> 0aa74b03
 	public void transposeSelf() {
 		float[][] tr = new float[4][4];
 		for (int i = 0; i < 4; i++)
